--- conflicted
+++ resolved
@@ -863,25 +863,19 @@
 }
 
 impl Scene for Level {
-<<<<<<< HEAD
-    fn update(&mut self, inputs: &InputSnapshot, sounds: &mut SoundManager) -> SceneResult {
-        if self.paused {
-            return self.pause_menu.update(inputs, sounds);
-        }
-
-        if inputs.cancel_clicked {
-            self.paused = true;
-            return SceneResult::Continue;
-=======
     fn update(
         &mut self,
         context: &RenderContext,
         inputs: &InputSnapshot,
         sounds: &mut SoundManager,
     ) -> SceneResult {
-        if inputs.cancel {
-            return SceneResult::Pop;
->>>>>>> b2967f53
+        if self.paused {
+            return self.pause_menu.update(context, inputs, sounds);
+        }
+
+        if inputs.cancel_clicked {
+            self.paused = true;
+            return SceneResult::Continue;
         }
 
         for platform in self.platforms.iter_mut() {
