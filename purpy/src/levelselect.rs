--- conflicted
+++ resolved
@@ -47,18 +47,13 @@
 }
 
 impl Scene for LevelSelect {
-<<<<<<< HEAD
-    fn update(&mut self, inputs: &InputSnapshot, _sounds: &mut SoundManager) -> SceneResult {
-        if inputs.cancel_clicked {
-=======
     fn update(
         &mut self,
         context: &RenderContext,
         inputs: &InputSnapshot,
         _sounds: &mut SoundManager,
     ) -> SceneResult {
-        if inputs.cancel {
->>>>>>> b2967f53
+        if inputs.cancel_clicked {
             return SceneResult::Pop;
         }
         if inputs.menu_up_clicked {
