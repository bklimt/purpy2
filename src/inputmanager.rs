--- conflicted
+++ resolved
@@ -69,8 +69,6 @@
     }
 }
 
-<<<<<<< HEAD
-=======
 #[derive(Debug, Clone, Copy, PartialEq, Eq, Hash)]
 enum JoystickButton {
     Up = 0,
@@ -107,7 +105,6 @@
     }
 }
 
->>>>>>> 1bed791b
 #[derive(Debug, Clone, Copy)]
 enum JoystickAxis {
     Vertical = 0,
@@ -149,10 +146,6 @@
     keys_down: SmallIntMap<KeyboardKey, bool>,
     joystick_buttons_down: SmallIntMap<JoystickButton, bool>,
     joy_axes: SmallIntMap<JoystickAxis, f32>,
-<<<<<<< HEAD
-    joy_hats: SmallIntMap<u8, sdl2::joystick::HatState>,
-=======
->>>>>>> 1bed791b
 }
 
 impl InputState {
@@ -161,10 +154,6 @@
             keys_down: SmallIntMap::new(),
             joystick_buttons_down: SmallIntMap::new(),
             joy_axes: SmallIntMap::new(),
-<<<<<<< HEAD
-            joy_hats: SmallIntMap::new(),
-=======
->>>>>>> 1bed791b
         }
     }
 
@@ -195,14 +184,6 @@
     fn set_joy_axis(&mut self, axis: JoystickAxis, value: f32) {
         self.joy_axes.insert(axis, value);
     }
-<<<<<<< HEAD
-
-    #[cfg(not(target_arch = "wasm32"))]
-    fn set_joy_hat(&mut self, hat: u8, state: sdl2::joystick::HatState) {
-        self.joy_hats.insert(hat, state);
-    }
-=======
->>>>>>> 1bed791b
 }
 
 trait TransientBinaryInput {
@@ -333,40 +314,6 @@
         }
     }
 
-<<<<<<< HEAD
-    #[cfg(not(target_arch = "wasm32"))]
-    fn get_hat(&self, state: &InputState) -> Option<f32> {
-        use sdl2::joystick::HatState;
-
-        let diag = 0.7;
-        state.joy_hats.get(0).map(|hat| match self.axis {
-            JoystickAxis::Horizontal => match hat {
-                HatState::Centered => 0.0,
-                HatState::Up => 0.0,
-                HatState::RightUp => diag,
-                HatState::Right => 1.0,
-                HatState::RightDown => diag,
-                HatState::Down => 0.0,
-                HatState::LeftDown => -diag,
-                HatState::Left => -1.0,
-                HatState::LeftUp => -diag,
-            },
-            JoystickAxis::Vertical => match hat {
-                HatState::Centered => 0.0,
-                HatState::Up => 1.0,
-                HatState::RightUp => diag,
-                HatState::Right => 0.0,
-                HatState::RightDown => -diag,
-                HatState::Down => -1.0,
-                HatState::LeftDown => -diag,
-                HatState::Left => 0.0,
-                HatState::LeftUp => diag,
-            },
-        })
-    }
-
-=======
->>>>>>> 1bed791b
     fn get_axis(&self, state: &InputState) -> Option<f32> {
         state.joy_axes.get(self.axis).copied()
     }
@@ -836,31 +783,6 @@
                     self.state.set_key_up(key);
                 }
             }
-<<<<<<< HEAD
-            Event::JoyButtonDown {
-                button_idx: button, ..
-            } => self.state.set_joystick_button_down(*button),
-            Event::JoyButtonUp {
-                button_idx: button, ..
-            } => self.state.set_joystick_button_up(*button),
-            Event::JoyAxisMotion {
-                axis_idx: axis,
-                value,
-                ..
-            } => {
-                let axis = *axis;
-                if let Ok(axis) = axis.try_into() {
-                    let value = *value as f32 / i16::MAX as f32;
-                    self.state.set_joy_axis(axis, value);
-                }
-            }
-            Event::JoyHatMotion {
-                hat_idx: hat,
-                state,
-                ..
-            } => self.state.set_joy_hat(*hat, *state),
-=======
->>>>>>> 1bed791b
             _ => {}
         }
     }
