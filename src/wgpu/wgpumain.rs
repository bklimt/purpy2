use std::path::Path;
use std::time::{Duration, Instant};

use anyhow::{anyhow, Result};
use sdl2::event::Event;
use sdl2::video::Window;

use crate::args::Args;
use crate::constants::{FRAME_RATE, RENDER_HEIGHT, RENDER_WIDTH, WINDOW_HEIGHT, WINDOW_WIDTH};
use crate::filemanager::FileManager;
use crate::imagemanager::ImageManager;
use crate::inputmanager::InputManager;
use crate::rendercontext::RenderContext;
use crate::soundmanager::SoundManager;
use crate::stagemanager::StageManager;

use super::renderer::{WgpuRenderer, WindowHandle};

impl WindowHandle for Window {}

pub fn run(args: Args) -> Result<()> {
    let sdl_context = sdl2::init().expect("failed to init SDL");
    let video_subsystem = sdl_context.video().expect("failed to get video context");
    let audio_subsystem = sdl_context.audio().expect("failed to get audio context");

    //let file_manager =
    //    FileManager::new().map_err(|e| anyhow!("unable to create file manager: {}", e))?;
    //let file_manager = FileManager::from_file(Path::new("assets.tar.gz"))
    //    .map_err(|e| anyhow!("unable to create file manager: {}", e))?;
    let file_manager =
        FileManager::builtin().map_err(|e| anyhow!("unable to create file manager: {}", e))?;

    // We create a window.
    let title = "purpy2";
    let mut window = video_subsystem.window(title, WINDOW_WIDTH, WINDOW_HEIGHT);
    if args.fullscreen {
        window.fullscreen_desktop();
    }
    let window = window.resizable().build().expect("failed to build window");
    let (width, height) = window.size();

    let texture_atlas_path = Path::new("assets/textures.png");
    let future = WgpuRenderer::new(&window, &file_manager, width, height, texture_atlas_path);
    let renderer = pollster::block_on(future)?;

    let mut image_manager = ImageManager::new(renderer)?;
    let mut input_manager = InputManager::new(&args)?;
<<<<<<< HEAD
    let mut stage_manager = StageManager::new(&image_manager)?;
    let mut sound_manager = SoundManager::with_sdl(&audio_subsystem)?;
=======
    let mut stage_manager = StageManager::new(&file_manager, &image_manager)?;
    let mut sound_manager = SoundManager::new(&audio_subsystem)?;
>>>>>>> 207f97fe
    let mut event_pump = sdl_context.event_pump().unwrap();

    image_manager.load_texture_atlas(
        &file_manager,
        Path::new("assets/textures.png"),
        Path::new("assets/textures_index.txt"),
    )?;
    let font = image_manager.load_font(&file_manager)?;

    let mut frame = 0;
    let speed_test_start_time: Instant = Instant::now();

    'running: loop {
        let start_time = Instant::now();

        let width = RENDER_WIDTH;
        let height = RENDER_HEIGHT;
        let mut context = RenderContext::new(width, height, frame)?;

        for event in event_pump.poll_iter() {
            input_manager.handle_sdl_event(&event);
            match event {
                Event::Quit { .. } => break 'running,
                _ => {}
            }
        }

        let input_snapshot = input_manager.update(frame);

        if !stage_manager.update(
            &input_snapshot,
            &file_manager,
            &mut image_manager,
            &mut sound_manager,
        )? {
            break 'running;
        }

        context.clear();
        stage_manager.draw(&mut context, &font);
        image_manager
            .renderer_mut()
            .render(&context)
            .map_err(|e| anyhow!("rendering error: {}", e))?;

        frame += 1;
        let target_duration = Duration::new(0, 1_000_000_000u32 / FRAME_RATE);
        let actual_duration = start_time.elapsed();
        if actual_duration > target_duration {
            continue;
        }
        let remaining = target_duration - actual_duration;
        if !args.speed_test {
            ::std::thread::sleep(remaining);
        }
    }

    let speed_test_end_time = Instant::now();
    let speed_test_duration = speed_test_end_time - speed_test_start_time;
    let fps = frame as f64 / speed_test_duration.as_secs_f64();
    if args.speed_test {
        println!("{} fps: {} frames in {:?}", fps, frame, speed_test_duration);
    }

    Ok(())
}<|MERGE_RESOLUTION|>--- conflicted
+++ resolved
@@ -45,13 +45,8 @@
 
     let mut image_manager = ImageManager::new(renderer)?;
     let mut input_manager = InputManager::new(&args)?;
-<<<<<<< HEAD
-    let mut stage_manager = StageManager::new(&image_manager)?;
+    let mut stage_manager = StageManager::new(&file_manager, &image_manager)?;
     let mut sound_manager = SoundManager::with_sdl(&audio_subsystem)?;
-=======
-    let mut stage_manager = StageManager::new(&file_manager, &image_manager)?;
-    let mut sound_manager = SoundManager::new(&audio_subsystem)?;
->>>>>>> 207f97fe
     let mut event_pump = sdl_context.event_pump().unwrap();
 
     image_manager.load_texture_atlas(
